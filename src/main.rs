--- conflicted
+++ resolved
@@ -45,7 +45,6 @@
     s.to_lowercase().replace(" ", "-")
 }
 
-<<<<<<< HEAD
 type RallyName = String;
 type StageName = String;
 
@@ -282,8 +281,6 @@
 }
 
 fn report(db: Db, prev: Option<Db>) {
-    let mut parts = Vec::new();
-    let mut pages: BTreeMap<String, Vec<_>> = Default::default();
     let mut table: NotificationTable = Default::default();
 
     for (rally, results) in db.rallys.iter().zip(db.results.iter()) {
@@ -391,35 +388,19 @@
         }
     }
 
+    let mut interval_parts =
+        vec![html!(div { "interval time | " a href="/absolute.html" { "absolute time" }})];
+    let mut absolute_parts =
+        vec![html!(div { a href = "/index.html" { "interval time" } " | absolute time" })];
+    let mut pages: BTreeMap<String, Vec<_>> = Default::default();
+
     for (rally, results) in db.rallys.iter().zip(db.results.iter()) {
         let (full_times, partial_times) = split_times(results);
         let (fastest_total, fastest_stages) = fastest_times(&full_times, results);
 
-        parts.push(html!(h2 { (rally.title) }));
-        // Total results table for each rally. (stages) x (drivers).
-        parts.push(html!(
-=======
-fn main() -> Result<(), Whatever> {
-    let rallys = get_default_rallys();
-    let (platform, user_ids, user_names) = get_default_users();
-    let mut interval_parts: Vec<PreEscaped<String>> = Vec::new();
-    let mut absolute_parts: Vec<PreEscaped<String>> = Vec::new();
-    let mut pages: BTreeMap<String, Vec<_>> = BTreeMap::new();
-
-    interval_parts
-        .push(html!(div { "interval time | " a href="/absolute.html" { "absolute time"} } ));
-    absolute_parts.push(html!(div { a href="/index.html" {"interval time"} " | absolute time"}  ));
-
-    for Rally { title, stages } in rallys {
-        let leaderboards: Vec<_> = stages.iter().map(|stage| (*stage, platform)).collect();
-        let results = get_rally_results(&leaderboards, &user_ids, &user_names)?;
-        let (full_times, partial_times) = split_times(&results);
-        let (fastest_total, fastest_stages) = fastest_times(&full_times, &results);
-
-        interval_parts.push(html!(h2 { (title) }));
+        interval_parts.push(html!(h2 { (rally.title) }));
         // Total interval results table for each rally. (stages) x (drivers).
         interval_parts.push(html!(
->>>>>>> 8ac92b3d
             table class="rally" {
                 thead {
                     th { "driver" }
@@ -473,7 +454,7 @@
             }
         ));
 
-        absolute_parts.push(html!(h2 { (title) }));
+        absolute_parts.push(html!(h2 { (rally.title) }));
         // Total absolute results table for each rally. (stages) x (drivers).
         absolute_parts.push(html!(
             table class="rally" {
@@ -481,7 +462,7 @@
                     th { "driver" }
                     th { }
                     th { "total" }
-                    @for (stage, _group, weather) in &stages {
+                    @for (stage, _group, weather) in &rally.stages {
                         th { a href=(format!("/{}.html", url_safe(&format!("{stage} {weather}")))) { (stage) " (" (weather) ")" } }
                     }
                 }
